--- conflicted
+++ resolved
@@ -75,10 +75,7 @@
         id: Option<String>,
     },
     /// Lists meter readings.
-<<<<<<< HEAD
-=======
     ///
->>>>>>> a9e73e14
     /// Times are expressed either in ISO-8601 format (e.g. 2023-11-01T00:00:00Z) or as a
     /// negative offset from the current time in minutes, so `-1440` would be
     /// interpreted as 24 hours ago.
@@ -91,10 +88,7 @@
         to: Option<String>,
     },
     /// Retrieves device data in InfluxDB line protocol.
-<<<<<<< HEAD
-=======
     ///
->>>>>>> a9e73e14
     /// Times are expressed either in ISO-8601 format (e.g. 2023-11-01T00:00:00Z) or as a
     /// negative offset from the current time in minutes, so `-1440` would be
     /// interpreted as 24 hours ago.
